--- conflicted
+++ resolved
@@ -28,6 +28,7 @@
 import json
 import utils
 from prompts import loader
+from prompts import loader
 
 
 logger = logging.getLogger(__name__)
@@ -41,15 +42,7 @@
         async with self._concurrency_limiter:
             researcher = self.get_llm("researcher")
 
-<<<<<<< HEAD
             context = utils.get_prompt_context(question)
-=======
-            context = {
-                "question_text": question.question_text,
-                "resolution_criteria": question.resolution_criteria,
-                "fine_print": question.fine_print
-            }
->>>>>>> b6a35248
 
             prompt = loader.load_prompt(
                 "research.yaml",
